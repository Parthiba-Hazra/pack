--- conflicted
+++ resolved
@@ -292,15 +292,12 @@
 		return err
 	}
 
-<<<<<<< HEAD
 	version:= opts.ProjectDescriptor.Project.Version
 	sourceUrl:= opts.ProjectDescriptor.Project.SourceURL
-=======
 	runImageName, err = pname.TranslateRegistry(runImageName, c.registryMirrors, c.logger)
 	if err != nil {
 		return err
 	}
->>>>>>> 66a4f327
 
 	lifecycleOpts := build.LifecycleOptions{
 		AppPath:            appPath,
