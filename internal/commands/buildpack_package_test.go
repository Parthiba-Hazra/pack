package commands_test

import (
	"bytes"
	"fmt"
	"path/filepath"
	"testing"

	"github.com/heroku/color"
	"github.com/pkg/errors"
	"github.com/sclevine/spec"
	"github.com/sclevine/spec/report"
	"github.com/spf13/cobra"

	pubbldpkg "github.com/buildpacks/pack/buildpackage"
	pubcfg "github.com/buildpacks/pack/config"
	"github.com/buildpacks/pack/internal/commands"
	"github.com/buildpacks/pack/internal/commands/fakes"
	"github.com/buildpacks/pack/internal/config"
	"github.com/buildpacks/pack/internal/dist"
	ilogging "github.com/buildpacks/pack/internal/logging"
	h "github.com/buildpacks/pack/testhelpers"
)

func TestPackageCommand(t *testing.T) {
	color.Disable(true)
	defer color.Disable(false)
	spec.Run(t, "PackageCommand", testPackageCommand, spec.Parallel(), spec.Report(report.Terminal{}))
}

func testPackageCommand(t *testing.T, when spec.G, it spec.S) {
	var (
		logger *ilogging.LogWithWriters
		outBuf bytes.Buffer
	)

	it.Before(func() {
		logger = ilogging.NewLogWithWriters(&outBuf, &outBuf)
	})

	when("Package#Execute", func() {
		var fakeBuildpackPackager *fakes.FakeBuildpackPackager

		it.Before(func() {
			fakeBuildpackPackager = &fakes.FakeBuildpackPackager{}
		})

		when("valid package config", func() {
			it("reads package config from the configured path", func() {
				fakePackageConfigReader := fakes.NewFakePackageConfigReader()
				expectedPackageConfigPath := "/path/to/some/file"

				cmd := packageCommand(
					withPackageConfigReader(fakePackageConfigReader),
					withPackageConfigPath(expectedPackageConfigPath),
				)
				err := cmd.Execute()
				h.AssertNil(t, err)

				h.AssertEq(t, fakePackageConfigReader.ReadCalledWithArg, expectedPackageConfigPath)
			})

			it("creates package with correct image name", func() {
				cmd := packageCommand(
					withImageName("my-specific-image"),
					withBuildpackPackager(fakeBuildpackPackager),
				)
				err := cmd.Execute()
				h.AssertNil(t, err)

				receivedOptions := fakeBuildpackPackager.CreateCalledWithOptions
				h.AssertEq(t, receivedOptions.Name, "my-specific-image")
			})

			it("creates package with config returned by the reader", func() {
				myConfig := pubbldpkg.Config{
					Buildpack: dist.BuildpackURI{URI: "test"},
				}

				cmd := packageCommand(
					withBuildpackPackager(fakeBuildpackPackager),
					withPackageConfigReader(fakes.NewFakePackageConfigReader(whereReadReturns(myConfig, nil))),
				)
				err := cmd.Execute()
				h.AssertNil(t, err)

				receivedOptions := fakeBuildpackPackager.CreateCalledWithOptions
				h.AssertEq(t, receivedOptions.Config, myConfig)
			})
<<<<<<< HEAD
			when("file format", func() {
				when("extension is .cnb", func() {
					it("does not modify the name", func() {
						cmd := packageCommand(withBuildpackPackager(fakeBuildpackPackager))
						cmd.SetArgs([]string{"test.cnb", "-f", "file"})
						h.AssertNil(t, cmd.Execute())

						receivedOptions := fakeBuildpackPackager.CreateCalledWithOptions
						h.AssertEq(t, receivedOptions.Name, "test.cnb")
					})
				})
				when("extension is empty", func() {
					it("appends .cnb to the name", func() {
						cmd := packageCommand(withBuildpackPackager(fakeBuildpackPackager))
						cmd.SetArgs([]string{"test", "-f", "file"})
						h.AssertNil(t, cmd.Execute())

						receivedOptions := fakeBuildpackPackager.CreateCalledWithOptions
						h.AssertEq(t, receivedOptions.Name, "test.cnb")
					})
				})
				when("extension is something other than .cnb", func() {
					it("does not modify the name but shows a warning", func() {
						cmd := packageCommand(withBuildpackPackager(fakeBuildpackPackager), withLogger(logger))
						cmd.SetArgs([]string{"test.tar.gz", "-f", "file"})
						h.AssertNil(t, cmd.Execute())

						receivedOptions := fakeBuildpackPackager.CreateCalledWithOptions
						h.AssertEq(t, receivedOptions.Name, "test.tar.gz")
						h.AssertContains(t, outBuf.String(), "'.gz' is not a valid extension for a packaged buildpack. Packaged buildpacks must have a '.cnb' extension")
					})
				})
			})
=======

			when("there is a path flag", func() {
				it("returns an error saying that it cannot be used with the config flag", func() {
					myConfig := pubbldpkg.Config{
						Buildpack: dist.BuildpackURI{URI: "test"},
					}

					cmd := packageCommand(
						withBuildpackPackager(fakeBuildpackPackager),
						withPackageConfigReader(fakes.NewFakePackageConfigReader(whereReadReturns(myConfig, nil))),
						withPath(".."),
					)
					err := cmd.Execute()
					h.AssertError(t, err, "--config and --path cannot be used together")
				})
			})

>>>>>>> 8759cb61
			when("pull-policy", func() {
				var pullPolicyArgs = []string{
					"some-image-name",
					"--config", "/path/to/some/file",
					"--pull-policy",
				}

				it("pull-policy=never sets policy", func() {
					cmd := packageCommand(withBuildpackPackager(fakeBuildpackPackager))
					cmd.SetArgs(append(pullPolicyArgs, "never"))
					h.AssertNil(t, cmd.Execute())

					receivedOptions := fakeBuildpackPackager.CreateCalledWithOptions
					h.AssertEq(t, receivedOptions.PullPolicy, pubcfg.PullNever)
				})

				it("pull-policy=always sets policy", func() {
					cmd := packageCommand(withBuildpackPackager(fakeBuildpackPackager))
					cmd.SetArgs(append(pullPolicyArgs, "always"))
					h.AssertNil(t, cmd.Execute())

					receivedOptions := fakeBuildpackPackager.CreateCalledWithOptions
					h.AssertEq(t, receivedOptions.PullPolicy, pubcfg.PullAlways)
				})
			})
			when("no --pull-policy", func() {
				var pullPolicyArgs = []string{
					"some-image-name",
					"--config", "/path/to/some/file",
				}

				it("uses the default policy when no policy configured", func() {
					cmd := packageCommand(withBuildpackPackager(fakeBuildpackPackager))
					cmd.SetArgs(pullPolicyArgs)
					h.AssertNil(t, cmd.Execute())

					receivedOptions := fakeBuildpackPackager.CreateCalledWithOptions
					h.AssertEq(t, receivedOptions.PullPolicy, pubcfg.PullAlways)
				})
				it("uses the configured pull policy when policy configured", func() {
					cmd := packageCommand(
						withBuildpackPackager(fakeBuildpackPackager),
						withClientConfig(config.Config{PullPolicy: "never"}),
					)

					cmd.SetArgs([]string{
						"some-image-name",
						"--config", "/path/to/some/file",
					})

					err := cmd.Execute()
					h.AssertNil(t, err)

					receivedOptions := fakeBuildpackPackager.CreateCalledWithOptions
					h.AssertEq(t, receivedOptions.PullPolicy, pubcfg.PullNever)
				})
			})
		})

		when("no config path is specified", func() {
			when("no path is specified", func() {
				it("creates a default config with the uri set to the current working directory", func() {
					cmd := packageCommand(withBuildpackPackager(fakeBuildpackPackager))
					cmd.SetArgs([]string{"some-name"})
					h.AssertNil(t, cmd.Execute())

					receivedOptions := fakeBuildpackPackager.CreateCalledWithOptions
					h.AssertEq(t, receivedOptions.Config.Buildpack.URI, ".")
				})
			})
			when("a path is specified", func() {
				it("creates a default config with the appropriate path", func() {
					cmd := packageCommand(withBuildpackPackager(fakeBuildpackPackager))
					cmd.SetArgs([]string{"some-name", "-p", ".."})
					h.AssertNil(t, cmd.Execute())
					bpPath, _ := filepath.Abs("..")
					receivedOptions := fakeBuildpackPackager.CreateCalledWithOptions
					h.AssertEq(t, receivedOptions.Config.Buildpack.URI, bpPath)
				})
			})
		})
	})

	when("invalid flags", func() {
		when("both --publish and --pull-policy never flags are specified", func() {
			it("errors with a descriptive message", func() {
				cmd := packageCommand()
				cmd.SetArgs([]string{
					"some-image-name", "--config", "/path/to/some/file",
					"--publish",
					"--pull-policy", "never",
				})

				err := cmd.Execute()
				h.AssertNotNil(t, err)
				h.AssertError(t, err, "--publish and --pull-policy never cannot be used together. The --publish flag requires the use of remote images.")
			})
		})

		it("logs an error and exits when package toml is invalid", func() {
			expectedErr := errors.New("it went wrong")

			cmd := packageCommand(
				withLogger(logger),
				withPackageConfigReader(
					fakes.NewFakePackageConfigReader(whereReadReturns(pubbldpkg.Config{}, expectedErr)),
				),
			)

			err := cmd.Execute()
			h.AssertNotNil(t, err)

			h.AssertContains(t, outBuf.String(), fmt.Sprintf("ERROR: reading config: %s", expectedErr))
		})

		when("package-config is specified", func() {
			it("errors with a descriptive message", func() {
				cmd := packageCommand()
				cmd.SetArgs([]string{"some-name", "--package-config", "some-path"})

				err := cmd.Execute()
				h.AssertError(t, err, "unknown flag: --package-config")
			})
		})

		when("--pull-policy unknown-policy", func() {
			it("fails to run", func() {
				cmd := packageCommand()
				cmd.SetArgs([]string{
					"some-image-name",
					"--config", "/path/to/some/file",
					"--pull-policy",
					"unknown-policy",
				})

				h.AssertError(t, cmd.Execute(), "parsing pull policy")
			})
		})
	})
}

type packageCommandConfig struct {
	logger              *ilogging.LogWithWriters
	packageConfigReader *fakes.FakePackageConfigReader
	buildpackPackager   *fakes.FakeBuildpackPackager
	clientConfig        config.Config
	imageName           string
	configPath          string
	path                string
}

type packageCommandOption func(config *packageCommandConfig)

func packageCommand(ops ...packageCommandOption) *cobra.Command {
	config := &packageCommandConfig{
		logger:              ilogging.NewLogWithWriters(&bytes.Buffer{}, &bytes.Buffer{}),
		packageConfigReader: fakes.NewFakePackageConfigReader(),
		buildpackPackager:   &fakes.FakeBuildpackPackager{},
		clientConfig:        config.Config{},
		imageName:           "some-image-name",
		configPath:          "/path/to/some/file",
	}

	for _, op := range ops {
		op(config)
	}

	cmd := commands.BuildpackPackage(config.logger, config.clientConfig, config.buildpackPackager, config.packageConfigReader)
	cmd.SetArgs([]string{config.imageName, "--config", config.configPath, "-p", config.path})

	return cmd
}

func withLogger(logger *ilogging.LogWithWriters) packageCommandOption {
	return func(config *packageCommandConfig) {
		config.logger = logger
	}
}

func withPackageConfigReader(reader *fakes.FakePackageConfigReader) packageCommandOption {
	return func(config *packageCommandConfig) {
		config.packageConfigReader = reader
	}
}

func withBuildpackPackager(creator *fakes.FakeBuildpackPackager) packageCommandOption {
	return func(config *packageCommandConfig) {
		config.buildpackPackager = creator
	}
}

func withImageName(name string) packageCommandOption {
	return func(config *packageCommandConfig) {
		config.imageName = name
	}
}

func withPath(name string) packageCommandOption {
	return func(config *packageCommandConfig) {
		config.path = name
	}
}

func withPackageConfigPath(path string) packageCommandOption {
	return func(config *packageCommandConfig) {
		config.configPath = path
	}
}

func withClientConfig(clientCfg config.Config) packageCommandOption {
	return func(config *packageCommandConfig) {
		config.clientConfig = clientCfg
	}
}

func whereReadReturns(config pubbldpkg.Config, err error) func(*fakes.FakePackageConfigReader) {
	return func(r *fakes.FakePackageConfigReader) {
		r.ReadReturnConfig = config
		r.ReadReturnError = err
	}
}<|MERGE_RESOLUTION|>--- conflicted
+++ resolved
@@ -87,7 +87,7 @@
 				receivedOptions := fakeBuildpackPackager.CreateCalledWithOptions
 				h.AssertEq(t, receivedOptions.Config, myConfig)
 			})
-<<<<<<< HEAD
+
 			when("file format", func() {
 				when("extension is .cnb", func() {
 					it("does not modify the name", func() {
@@ -121,7 +121,6 @@
 					})
 				})
 			})
-=======
 
 			when("there is a path flag", func() {
 				it("returns an error saying that it cannot be used with the config flag", func() {
@@ -139,7 +138,6 @@
 				})
 			})
 
->>>>>>> 8759cb61
 			when("pull-policy", func() {
 				var pullPolicyArgs = []string{
 					"some-image-name",
