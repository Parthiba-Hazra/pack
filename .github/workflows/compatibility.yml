--- conflicted
+++ resolved
@@ -46,12 +46,8 @@
       - name: Set up go
         uses: actions/setup-go@v4
         with:
-<<<<<<< HEAD
           go-version: "1.20"
-=======
-          go-version: "1.19"
           check-latest: true
->>>>>>> a9ce2be9
       - name: Set up go env
         run: |
           echo "GOPATH=$(go env GOPATH)" >> $GITHUB_ENV
