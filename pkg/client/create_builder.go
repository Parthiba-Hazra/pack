package client

import (
	"context"
	"fmt"

	"github.com/Masterminds/semver"
	"github.com/buildpacks/imgutil"
	"github.com/pkg/errors"

	pubbldr "github.com/buildpacks/pack/builder"
	"github.com/buildpacks/pack/internal/builder"
	"github.com/buildpacks/pack/internal/paths"
	"github.com/buildpacks/pack/internal/strings"
	"github.com/buildpacks/pack/internal/style"
	"github.com/buildpacks/pack/pkg/buildpack"
	"github.com/buildpacks/pack/pkg/image"
)

// CreateBuilderOptions is a configuration object used to change the behavior of
// CreateBuilder.
type CreateBuilderOptions struct {
	// The base directory to use to resolve relative assets
	RelativeBaseDir string

	// Name of the builder.
	BuilderName string

	// Configuration that defines the functionality a builder provides.
	Config pubbldr.Config

	// Skip building image locally, directly publish to a registry.
	// Requires BuilderName to be a valid registry location.
	Publish bool

	// Buildpack registry name. Defines where all registry buildpacks will be pulled from.
	Registry string

	// Strategy for updating images before a build.
	PullPolicy image.PullPolicy
}

// CreateBuilder creates and saves a builder image to a registry with the provided options.
// If any configuration is invalid, it will error and exit without creating any images.
func (c *Client) CreateBuilder(ctx context.Context, opts CreateBuilderOptions) error {
	if err := c.validateConfig(ctx, opts); err != nil {
		return err
	}

	bldr, err := c.createBaseBuilder(ctx, opts)
	if err != nil {
		return errors.Wrap(err, "failed to create builder")
	}

	if err := c.addBuildpacksToBuilder(ctx, opts, bldr); err != nil {
		return errors.Wrap(err, "failed to add buildpacks to builder")
	}

	if err := c.addExtensionsToBuilder(ctx, opts, bldr); err != nil {
		return errors.Wrap(err, "failed to add extensions to builder")
	}

	bldr.SetOrder(opts.Config.Order)
	bldr.SetOrderExtensions(opts.Config.OrderExtensions)
	bldr.SetStack(opts.Config.Stack)

	return bldr.Save(c.logger, builder.CreatorMetadata{Version: c.version})
}

func (c *Client) validateConfig(ctx context.Context, opts CreateBuilderOptions) error {
	if err := pubbldr.ValidateConfig(opts.Config); err != nil {
		return errors.Wrap(err, "invalid builder config")
	}

	if err := c.validateRunImageConfig(ctx, opts); err != nil {
		return errors.Wrap(err, "invalid run image config")
	}

	return nil
}

func (c *Client) validateRunImageConfig(ctx context.Context, opts CreateBuilderOptions) error {
	var runImages []imgutil.Image
	for _, i := range append([]string{opts.Config.Stack.RunImage}, opts.Config.Stack.RunImageMirrors...) {
		if !opts.Publish {
			img, err := c.imageFetcher.Fetch(ctx, i, image.FetchOptions{Daemon: true, PullPolicy: opts.PullPolicy})
			if err != nil {
				if errors.Cause(err) != image.ErrNotFound {
					return errors.Wrap(err, "failed to fetch image")
				}
			} else {
				runImages = append(runImages, img)
				continue
			}
		}

		img, err := c.imageFetcher.Fetch(ctx, i, image.FetchOptions{Daemon: false, PullPolicy: opts.PullPolicy})
		if err != nil {
			if errors.Cause(err) != image.ErrNotFound {
				return errors.Wrap(err, "failed to fetch image")
			}
			c.logger.Warnf("run image %s is not accessible", style.Symbol(i))
		} else {
			runImages = append(runImages, img)
		}
	}

	for _, img := range runImages {
		stackID, err := img.Label("io.buildpacks.stack.id")
		if err != nil {
			return errors.Wrap(err, "failed to label image")
		}

		if stackID != opts.Config.Stack.ID {
			return fmt.Errorf(
				"stack %s from builder config is incompatible with stack %s from run image %s",
				style.Symbol(opts.Config.Stack.ID),
				style.Symbol(stackID),
				style.Symbol(img.Name()),
			)
		}
	}

	return nil
}

func (c *Client) createBaseBuilder(ctx context.Context, opts CreateBuilderOptions) (*builder.Builder, error) {
	baseImage, err := c.imageFetcher.Fetch(ctx, opts.Config.Stack.BuildImage, image.FetchOptions{Daemon: !opts.Publish, PullPolicy: opts.PullPolicy})
	if err != nil {
		return nil, errors.Wrap(err, "fetch build image")
	}

	c.logger.Debugf("Creating builder %s from build-image %s", style.Symbol(opts.BuilderName), style.Symbol(baseImage.Name()))
	bldr, err := builder.New(baseImage, opts.BuilderName)
	if err != nil {
		return nil, errors.Wrap(err, "invalid build-image")
	}

	architecture, err := baseImage.Architecture()
	if err != nil {
		return nil, errors.Wrap(err, "lookup image Architecture")
	}

	os, err := baseImage.OS()
	if err != nil {
		return nil, errors.Wrap(err, "lookup image OS")
	}

	if os == "windows" && !c.experimental {
		return nil, NewExperimentError("Windows containers support is currently experimental.")
	}

	bldr.SetDescription(opts.Config.Description)

	if bldr.StackID != opts.Config.Stack.ID {
		return nil, fmt.Errorf(
			"stack %s from builder config is incompatible with stack %s from build image",
			style.Symbol(opts.Config.Stack.ID),
			style.Symbol(bldr.StackID),
		)
	}

	lifecycle, err := c.fetchLifecycle(ctx, opts.Config.Lifecycle, opts.RelativeBaseDir, os, architecture)
	if err != nil {
		return nil, errors.Wrap(err, "fetch lifecycle")
	}

	bldr.SetLifecycle(lifecycle)

	return bldr, nil
}

func (c *Client) fetchLifecycle(ctx context.Context, config pubbldr.LifecycleConfig, relativeBaseDir, os string, architecture string) (builder.Lifecycle, error) {
	if config.Version != "" && config.URI != "" {
		return nil, errors.Errorf(
			"%s can only declare %s or %s, not both",
			style.Symbol("lifecycle"), style.Symbol("version"), style.Symbol("uri"),
		)
	}

	var uri string
	var err error
	switch {
	case config.Version != "":
		v, err := semver.NewVersion(config.Version)
		if err != nil {
			return nil, errors.Wrapf(err, "%s must be a valid semver", style.Symbol("lifecycle.version"))
		}

		uri = uriFromLifecycleVersion(*v, os, architecture)
	case config.URI != "":
		uri, err = paths.FilePathToURI(config.URI, relativeBaseDir)
		if err != nil {
			return nil, err
		}
	default:
		uri = uriFromLifecycleVersion(*semver.MustParse(builder.DefaultLifecycleVersion), os, architecture)
	}

	blob, err := c.downloader.Download(ctx, uri)
	if err != nil {
		return nil, errors.Wrap(err, "downloading lifecycle")
	}

	lifecycle, err := builder.NewLifecycle(blob)
	if err != nil {
		return nil, errors.Wrap(err, "invalid lifecycle")
	}

	return lifecycle, nil
}

func (c *Client) addBuildpacksToBuilder(ctx context.Context, opts CreateBuilderOptions, bldr *builder.Builder) error {
	for _, b := range opts.Config.Buildpacks {
<<<<<<< HEAD
		if err := c.addConfig(ctx, "buildpack", b, opts, bldr); err != nil {
=======
		if err := c.addConfig(ctx, buildpack.KindBuildpack, b, opts, bldr); err != nil {
>>>>>>> 558ae9a3
			return err
		}
	}
	return nil
}

func (c *Client) addExtensionsToBuilder(ctx context.Context, opts CreateBuilderOptions, bldr *builder.Builder) error {
	for _, e := range opts.Config.Extensions {
<<<<<<< HEAD
		if err := c.addConfig(ctx, "extension", e, opts, bldr); err != nil {
=======
		if err := c.addConfig(ctx, buildpack.KindExtension, e, opts, bldr); err != nil {
>>>>>>> 558ae9a3
			return err
		}
	}
	return nil
}

func (c *Client) addConfig(ctx context.Context, kind string, config pubbldr.ModuleConfig, opts CreateBuilderOptions, bldr *builder.Builder) error {
	c.logger.Debugf("Looking up %s %s", kind, style.Symbol(config.DisplayString()))

	imageOS, err := bldr.Image().OS()
	if err != nil {
		return errors.Wrapf(err, "getting OS from %s", style.Symbol(bldr.Image().Name()))
	}

	mainBP, depBPs, err := c.buildpackDownloader.Download(ctx, config.URI, buildpack.DownloadOptions{
		Daemon:          !opts.Publish,
		ImageName:       config.ImageName,
		ImageOS:         imageOS,
		ModuleKind:      kind,
		PullPolicy:      opts.PullPolicy,
		RegistryName:    opts.Registry,
		RelativeBaseDir: opts.RelativeBaseDir,
	})
	if err != nil {
		return errors.Wrapf(err, "downloading %s", kind)
	}

	err = validateModule(kind, mainBP, config.URI, config.ID, config.Version)
	if err != nil {
		return errors.Wrapf(err, "invalid %s", kind)
	}

	bpDesc := mainBP.Descriptor()
	for _, deprecatedAPI := range bldr.LifecycleDescriptor().APIs.Buildpack.Deprecated {
		if deprecatedAPI.Equal(bpDesc.API()) {
			c.logger.Warnf(
				"%s %s is using deprecated Buildpacks API version %s",
				strings.Title(kind),
				style.Symbol(bpDesc.Info().FullName()),
				style.Symbol(bpDesc.API().String()),
			)
			break
		}
	}

	for _, module := range append([]buildpack.BuildModule{mainBP}, depBPs...) {
		switch kind {
<<<<<<< HEAD
		case "buildpack":
			bldr.AddBuildpack(module)
		case "extension":
=======
		case buildpack.KindBuildpack:
			bldr.AddBuildpack(module)
		case buildpack.KindExtension:
>>>>>>> 558ae9a3
			bldr.AddExtension(module)
		default:
			return fmt.Errorf("unknown module kind: %s", kind)
		}
	}
	return nil
}

func validateModule(kind string, module buildpack.BuildModule, source, expectedID, expectedVersion string) error {
	info := module.Descriptor().Info()
	if expectedID != "" && info.ID != expectedID {
		return fmt.Errorf(
			"%s from URI %s has ID %s which does not match ID %s from builder config",
			kind,
			style.Symbol(source),
			style.Symbol(info.ID),
			style.Symbol(expectedID),
		)
	}

	if expectedVersion != "" && info.Version != expectedVersion {
		return fmt.Errorf(
			"%s from URI %s has version %s which does not match version %s from builder config",
			kind,
			style.Symbol(source),
			style.Symbol(info.Version),
			style.Symbol(expectedVersion),
		)
	}

	return nil
}

func uriFromLifecycleVersion(version semver.Version, os string, architecture string) string {
	arch := "x86-64"

	if os == "windows" {
		return fmt.Sprintf("https://github.com/buildpacks/lifecycle/releases/download/v%s/lifecycle-v%s+windows.%s.tgz", version.String(), version.String(), arch)
	}

	if architecture == "arm64" {
		arch = architecture
	}

	return fmt.Sprintf("https://github.com/buildpacks/lifecycle/releases/download/v%s/lifecycle-v%s+linux.%s.tgz", version.String(), version.String(), arch)
}<|MERGE_RESOLUTION|>--- conflicted
+++ resolved
@@ -212,11 +212,7 @@
 
 func (c *Client) addBuildpacksToBuilder(ctx context.Context, opts CreateBuilderOptions, bldr *builder.Builder) error {
 	for _, b := range opts.Config.Buildpacks {
-<<<<<<< HEAD
-		if err := c.addConfig(ctx, "buildpack", b, opts, bldr); err != nil {
-=======
 		if err := c.addConfig(ctx, buildpack.KindBuildpack, b, opts, bldr); err != nil {
->>>>>>> 558ae9a3
 			return err
 		}
 	}
@@ -225,11 +221,7 @@
 
 func (c *Client) addExtensionsToBuilder(ctx context.Context, opts CreateBuilderOptions, bldr *builder.Builder) error {
 	for _, e := range opts.Config.Extensions {
-<<<<<<< HEAD
-		if err := c.addConfig(ctx, "extension", e, opts, bldr); err != nil {
-=======
 		if err := c.addConfig(ctx, buildpack.KindExtension, e, opts, bldr); err != nil {
->>>>>>> 558ae9a3
 			return err
 		}
 	}
@@ -277,15 +269,9 @@
 
 	for _, module := range append([]buildpack.BuildModule{mainBP}, depBPs...) {
 		switch kind {
-<<<<<<< HEAD
-		case "buildpack":
-			bldr.AddBuildpack(module)
-		case "extension":
-=======
 		case buildpack.KindBuildpack:
 			bldr.AddBuildpack(module)
 		case buildpack.KindExtension:
->>>>>>> 558ae9a3
 			bldr.AddExtension(module)
 		default:
 			return fmt.Errorf("unknown module kind: %s", kind)
