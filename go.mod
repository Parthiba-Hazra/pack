--- conflicted
+++ resolved
@@ -33,13 +33,8 @@
 	golang.org/x/crypto v0.14.0
 	golang.org/x/mod v0.12.0
 	golang.org/x/oauth2 v0.12.0
-<<<<<<< HEAD
-	golang.org/x/sync v0.3.0
+	golang.org/x/sync v0.4.0
 	golang.org/x/term v0.13.0
-=======
-	golang.org/x/sync v0.4.0
-	golang.org/x/term v0.12.0
->>>>>>> 112549a1
 	golang.org/x/text v0.13.0
 	gopkg.in/yaml.v3 v3.0.1
 )
