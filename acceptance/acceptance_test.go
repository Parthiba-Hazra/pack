--- conflicted
+++ resolved
@@ -663,11 +663,7 @@
 
 						// Technically the creator is supported as of platform API version 0.3 (lifecycle version 0.7.0+) but earlier versions
 						// have bugs that make using the creator problematic.
-<<<<<<< HEAD
-						lifecycleSupportsCreator := !lifecycleDescriptor.Info.Version.LessThan(semver.MustParse("0.7.5"))
-=======
 						lifecycleSupportsCreator := !lifecycleDescriptor.Info.Version.LessThan(semver.MustParse("0.7.4"))
->>>>>>> 18441e46
 						packSupportsCreator := packSemver.GreaterThan(semver.MustParse("0.10.0")) || packSemver.Equal(semver.MustParse("0.0.0"))
 						creatorSupported = lifecycleSupportsCreator && packSupportsCreator
 					})
